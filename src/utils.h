/* ------------------------------------------------------------------------
 *
 * utils.h
 *		prototypes of various support functions
 *
 * Copyright (c) 2016, Postgres Professional
 *
 * ------------------------------------------------------------------------
 */
#ifndef UTILS_H
#define UTILS_H

#include "postgres.h"
#include "utils/rel.h"
#include "nodes/relation.h"
#include "nodes/nodeFuncs.h"
#include "pathman.h"

<<<<<<< HEAD
=======

typedef struct
{
	RelOptInfo *child;
	RelOptInfo *parent;
	int			sublevels_up;
} ReplaceVarsContext;
>>>>>>> f6c5e52e

typedef struct
{
	Oid			old_varno;
	Oid			new_varno;
} change_varno_context;


List * list_reverse(List *l);

bool clause_contains_params(Node *clause);

List * build_index_tlist(PlannerInfo *root,
						 IndexOptInfo *index,
						 Relation heapRelation);

bool check_rinfo_for_partitioned_attr(List *rinfo,
									  Index varno,
									  AttrNumber varattno);

<<<<<<< HEAD
TriggerDesc * append_trigger_descs(TriggerDesc *src,
								   TriggerDesc *more,
								   bool *grown_up);

void fill_type_cmp_fmgr_info(FmgrInfo *finfo,
							 Oid type1,
							 Oid type2);

List * list_reverse(List *l);
=======
void change_varnos(Node *node, Oid old_varno, Oid new_varno);
>>>>>>> f6c5e52e

#endif<|MERGE_RESOLUTION|>--- conflicted
+++ resolved
@@ -16,8 +16,6 @@
 #include "nodes/nodeFuncs.h"
 #include "pathman.h"
 
-<<<<<<< HEAD
-=======
 
 typedef struct
 {
@@ -25,7 +23,6 @@
 	RelOptInfo *parent;
 	int			sublevels_up;
 } ReplaceVarsContext;
->>>>>>> f6c5e52e
 
 typedef struct
 {
@@ -33,8 +30,6 @@
 	Oid			new_varno;
 } change_varno_context;
 
-
-List * list_reverse(List *l);
 
 bool clause_contains_params(Node *clause);
 
@@ -46,7 +41,6 @@
 									  Index varno,
 									  AttrNumber varattno);
 
-<<<<<<< HEAD
 TriggerDesc * append_trigger_descs(TriggerDesc *src,
 								   TriggerDesc *more,
 								   bool *grown_up);
@@ -56,8 +50,7 @@
 							 Oid type2);
 
 List * list_reverse(List *l);
-=======
+
 void change_varnos(Node *node, Oid old_varno, Oid new_varno);
->>>>>>> f6c5e52e
 
 #endif