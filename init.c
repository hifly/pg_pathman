/* ------------------------------------------------------------------------
 *
 * init.c
 *		Initialization functions
 *
 * Copyright (c) 2015-2016, Postgres Professional
 *
 * ------------------------------------------------------------------------
 */
#include "pathman.h"
#include "miscadmin.h"
#include "executor/spi.h"
#include "catalog/pg_type.h"
#include "catalog/pg_class.h"
#include "catalog/pg_constraint.h"
#include "catalog/pg_operator.h"
#include "access/htup_details.h"
#include "utils/syscache.h"
#include "utils/builtins.h"
#include "utils/typcache.h"
#include "utils/lsyscache.h"
#include "utils/bytea.h"
#include "utils/snapmgr.h"


HTAB   *relations = NULL;
HTAB   *range_restrictions = NULL;
bool	initialization_needed = true;

static FmgrInfo *qsort_type_cmp_func;
static bool globalByVal;

static bool validate_range_constraint(Expr *, PartRelationInfo *, Datum *, Datum *);
static bool validate_hash_constraint(Expr *expr, PartRelationInfo *prel, int *hash);
static int cmp_range_entries(const void *p1, const void *p2);

Size
pathman_memsize()
{
	Size size;

	size = get_dsm_shared_size() + MAXALIGN(sizeof(PathmanState));
	return size;
}

void
init_shmem_config()
{
	bool found;

	/* Check if module was initialized in postmaster */
	pmstate = ShmemInitStruct("pathman state", sizeof(PathmanState), &found);
	if (!found)
	{
		/*
		 * Initialize locks in postmaster
		 */
		if (!IsUnderPostmaster)
		{
			/* Initialize locks */
			pmstate->load_config_lock = LWLockAssign();
			pmstate->dsm_init_lock    = LWLockAssign();
			pmstate->edit_partitions_lock = LWLockAssign();
		}
#ifdef WIN32
		else
		{
			elog(ERROR, "Pathman module must be initialized in postmaster. "
						"Put the following line to configuration file: "
						"shared_preload_libraries='pg_pathman'");
			initialization_needed = false;
		}
#endif
	}

	create_relations_hashtable();
	create_range_restrictions_hashtable();
}

/*
 * Initialize hashtables
 */
void
load_config(void)
{
	bool new_segment_created;
	Oid *databases;

	initialization_needed = false;

	LWLockAcquire(pmstate->dsm_init_lock, LW_EXCLUSIVE);
	new_segment_created = init_dsm_segment(INITIAL_BLOCKS_COUNT, 32);

	/* If dsm segment just created */
	if (new_segment_created)
	{
		/*
		 * Allocate databases array and put current database
		 * oid into it. This array contains databases oids
		 * that have already been cached (to prevent repeat caching)
		 */
		if (&pmstate->databases.length > 0)
			free_dsm_array(&pmstate->databases);
		alloc_dsm_array(&pmstate->databases, sizeof(Oid), 1);
		databases = (Oid *) dsm_array_get_pointer(&pmstate->databases);
		databases[0] = MyDatabaseId;
	}
	else
	{
		int databases_count = pmstate->databases.length;
		int i;

		/* Check if we already cached config for current database */
		databases = (Oid *) dsm_array_get_pointer(&pmstate->databases);
		for(i=0; i<databases_count; i++)
			if (databases[i] == MyDatabaseId)
			{
				LWLockRelease(pmstate->dsm_init_lock);
				return;
			}

		/* Put current database oid to databases list */
		resize_dsm_array(&pmstate->databases, sizeof(Oid), databases_count + 1);
		databases = (Oid *) dsm_array_get_pointer(&pmstate->databases);
		databases[databases_count] = MyDatabaseId;
	}

	/* Load cache */
	LWLockAcquire(pmstate->load_config_lock, LW_EXCLUSIVE);
	load_relations_hashtable(new_segment_created);
	LWLockRelease(pmstate->load_config_lock);
	LWLockRelease(pmstate->dsm_init_lock);
}

/*
 * Returns extension schema name or NULL. Caller is responsible for freeing
 * the memory.
 */
char *
get_extension_schema()
{
	int ret;
	bool isnull;

	ret = SPI_exec("SELECT extnamespace::regnamespace::text FROM pg_extension WHERE extname = 'pg_pathman'", 0);
	if (ret > 0 && SPI_tuptable != NULL && SPI_processed > 0)
	{
		TupleDesc tupdesc = SPI_tuptable->tupdesc;
		SPITupleTable *tuptable = SPI_tuptable;
		HeapTuple tuple = tuptable->vals[0];
		Datum datum = SPI_getbinval(tuple, tupdesc, 1, &isnull);

		if (isnull)
			return NULL;

		return TextDatumGetCString(datum);
	}
	return NULL;
}

/*
 * Loads partitioned tables structure to hashtable
 */
void
load_relations_hashtable(bool reinitialize)
{
	int			ret,
				i,
				proc;
	bool		isnull;
	List	   *part_oids = NIL;
	ListCell   *lc;
	char	   *schema;
	PartRelationInfo *prel;
	char		sql[] = "SELECT pg_class.relfilenode, pg_attribute.attnum, cfg.parttype, pg_attribute.atttypid "
						"FROM %s.pathman_config as cfg "
						"JOIN pg_class ON pg_class.relfilenode = cfg.relname::regclass::oid "
						"JOIN pg_attribute ON pg_attribute.attname = lower(cfg.attname) "
						"AND attrelid = pg_class.relfilenode";
	char *query;

	SPI_connect();
	schema = get_extension_schema();

	/* If extension isn't exist then just quit */
	if (!schema)
	{
		SPI_finish();
		return;
	}

	/* Put schema name to the query */
	query = psprintf(sql, schema);
	ret = SPI_exec(query, 0);
	proc = SPI_processed;

	if (ret > 0 && SPI_tuptable != NULL)
	{
		TupleDesc tupdesc = SPI_tuptable->tupdesc;
		SPITupleTable *tuptable = SPI_tuptable;

		for (i=0; i<proc; i++)
		{
			RelationKey key;
			HeapTuple tuple = tuptable->vals[i];
			int oid = DatumGetObjectId(SPI_getbinval(tuple, tupdesc, 1, &isnull));

			key.dbid = MyDatabaseId;
			key.relid = oid;
			prel = (PartRelationInfo*)
				hash_search(relations, (const void *) &key, HASH_ENTER, NULL);

			prel->attnum = DatumGetInt32(SPI_getbinval(tuple, tupdesc, 2, &isnull));
			prel->parttype = DatumGetInt32(SPI_getbinval(tuple, tupdesc, 3, &isnull));
			prel->atttype = DatumGetObjectId(SPI_getbinval(tuple, tupdesc, 4, &isnull));

			part_oids = lappend_int(part_oids, oid);
		}
	}
	pfree(query);

	/* Load children information */
	foreach(lc, part_oids)
	{
		Oid oid = (int) lfirst_int(lc);

		prel = get_pathman_relation_info(oid, NULL);
		switch(prel->parttype)
		{
			case PT_RANGE:
				if (reinitialize && prel->children.length > 0)
				{
					RangeRelation *rangerel = get_pathman_range_relation(oid, NULL);
					free_dsm_array(&prel->children);
					free_dsm_array(&rangerel->ranges);
					prel->children_count = 0;
				}
				load_check_constraints(oid, GetCatalogSnapshot(oid));
				break;
			case PT_HASH:
				if (reinitialize && prel->children.length > 0)
				{
					free_dsm_array(&prel->children);
					prel->children_count = 0;
				}
				load_check_constraints(oid, GetCatalogSnapshot(oid));
				break;
		}
	}
	SPI_finish();
}

void
create_relations_hashtable()
{
	HASHCTL		ctl;

	memset(&ctl, 0, sizeof(ctl));
	ctl.keysize = sizeof(RelationKey);
	ctl.entrysize = sizeof(PartRelationInfo);

	/* Already exists, recreate */
	if (relations != NULL)
		hash_destroy(relations);

<<<<<<< HEAD
	relations = ShmemInitHash("Partitioning relation info", 1024, &ctl, HASH_ELEM | HASH_BLOBS);
=======
	relations = ShmemInitHash("Partitioning relation info", 1024, 1024, &ctl, HASH_ELEM | HASH_BLOBS);
>>>>>>> 337a092b
}

/*
 * Load and validate CHECK constraints
 */
void
load_check_constraints(Oid parent_oid, Snapshot snapshot)
{
	PartRelationInfo *prel = NULL;
	RangeRelation *rangerel = NULL;
	SPIPlanPtr plan;
	bool	found;
	int		ret,
			i,
			proc;
	Datum	vals[1];
	Oid		oids[1] = {INT4OID};
	bool	nulls[1] = {false};
	
	vals[0] = Int32GetDatum(parent_oid);
	prel = get_pathman_relation_info(parent_oid, NULL);

	/* Skip if already loaded */
	if (prel->children.length > 0)
		return;

	plan = SPI_prepare("select pg_constraint.* "
					   "from pg_constraint "
					   "join pg_inherits on inhrelid = conrelid "
					   "where inhparent = $1 and contype='c';",
					   1, oids);
	ret = SPI_execute_snapshot(plan, vals, nulls,
							   snapshot, InvalidSnapshot, true, false, 0);

	proc = SPI_processed;

	if (ret > 0 && SPI_tuptable != NULL)
	{
		SPITupleTable *tuptable = SPI_tuptable;
		Oid *children;
		RangeEntry *ranges = NULL;
		Datum min;
		Datum max;
		int hash;

		alloc_dsm_array(&prel->children, sizeof(Oid), proc);
		children = (Oid *) dsm_array_get_pointer(&prel->children);

		if (prel->parttype == PT_RANGE)
		{
			TypeCacheEntry	   *tce;
			RelationKey key;
			key.dbid = MyDatabaseId;
			key.relid = parent_oid;

			rangerel = (RangeRelation *)
				hash_search(range_restrictions, (void *) &key, HASH_ENTER, &found);

			alloc_dsm_array(&rangerel->ranges, sizeof(RangeEntry), proc);
			ranges = (RangeEntry *) dsm_array_get_pointer(&rangerel->ranges);

			tce = lookup_type_cache(prel->atttype, 0);
			rangerel->by_val = tce->typbyval;
		}

		for (i=0; i<proc; i++)
		{
			RangeEntry	re;
			HeapTuple	tuple = tuptable->vals[i];
			bool		isnull;
			Datum		val;
			char	   *conbin;
			Expr	   *expr;

			Form_pg_constraint con;

			con = (Form_pg_constraint) GETSTRUCT(tuple);

			val = SysCacheGetAttr(CONSTROID, tuple, Anum_pg_constraint_conbin,
								  &isnull);
			if (isnull)
				elog(ERROR, "null conbin for constraint %u",
					 HeapTupleGetOid(tuple));
			conbin = TextDatumGetCString(val);
			expr = (Expr *) stringToNode(conbin);
			
			switch(prel->parttype)
			{
				case PT_RANGE:
					if (!validate_range_constraint(expr, prel, &min, &max))
					{
						elog(WARNING, "Range constraint for relation %u MUST have exact format: "
									  "VARIABLE >= CONST AND VARIABLE < CONST. Skipping...",
							 (Oid) con->conrelid);
						continue;
					}

					/* If datum is referenced by val then just assign */
					if (rangerel->by_val)
					{
						re.min = min;
						re.max = max;
					}
					/* else copy the memory by pointer */
					else
					{
						memcpy(&re.min, DatumGetPointer(min), sizeof(re.min));
						memcpy(&re.max, DatumGetPointer(max), sizeof(re.max));
					}
					re.child_oid = con->conrelid;
					ranges[i] = re;
					break;
			
				case PT_HASH:
					if (!validate_hash_constraint(expr, prel, &hash))
					{
						elog(WARNING, "Hash constraint for relation %u MUST have exact format: "
									  "VARIABLE %% CONST = CONST. Skipping...",
							 (Oid) con->conrelid);
						continue;
					}
					children[hash] = con->conrelid;
			}
		}
		prel->children_count = proc;

		if (prel->parttype == PT_RANGE)
		{
			TypeCacheEntry	   *tce;
			bool byVal = rangerel->by_val;

			/* Sort ascending */
			tce = lookup_type_cache(prel->atttype,
				TYPECACHE_CMP_PROC | TYPECACHE_CMP_PROC_FINFO);
			qsort_type_cmp_func = &tce->cmp_proc_finfo;
			globalByVal = byVal;
			qsort(ranges, proc, sizeof(RangeEntry), cmp_range_entries);

			/* Copy oids to prel */
			for(i=0; i < proc; i++)
				children[i] = ranges[i].child_oid;

			/* Check if some ranges overlap */
			for(i=0; i < proc-1; i++)
			{
				Datum cur_upper = PATHMAN_GET_DATUM(ranges[i].max, byVal);
				Datum next_lower = PATHMAN_GET_DATUM(ranges[i+1].min, byVal);
				bool overlap = DatumGetInt32(FunctionCall2(qsort_type_cmp_func, next_lower, cur_upper)) < 0;

				if (overlap)
				{
					RelationKey key;
					key.dbid = MyDatabaseId;
					key.relid = parent_oid;

					elog(WARNING, "Partitions %u and %u overlap. Disabling pathman for relation %u...",
						 ranges[i].child_oid, ranges[i+1].child_oid, parent_oid);
					hash_search(relations, (const void *) &key, HASH_REMOVE, &found);
				}
			}
		}
	}
}


/* qsort comparison function for oids */
static int
cmp_range_entries(const void *p1, const void *p2)
{
	const RangeEntry	*v1 = (const RangeEntry *) p1;
	const RangeEntry	*v2 = (const RangeEntry *) p2;

	return FunctionCall2(qsort_type_cmp_func,
						 PATHMAN_GET_DATUM(v1->min, globalByVal),
						 PATHMAN_GET_DATUM(v2->min, globalByVal));
}

/*
 * Validates range constraint. It MUST have the exact format:
 * VARIABLE >= CONST AND VARIABLE < CONST
 */
static bool
validate_range_constraint(Expr *expr, PartRelationInfo *prel, Datum *min, Datum *max)
{
	TypeCacheEntry *tce;
	BoolExpr *boolexpr = (BoolExpr *) expr;
	OpExpr *opexpr;

	/* it should be an AND operator on top */
	if ( !(IsA(expr, BoolExpr) && boolexpr->boolop == AND_EXPR) )
		return false;

	/* and it should have exactly two operands */
	if (list_length(boolexpr->args) != 2)
		return false;

	tce = lookup_type_cache(prel->atttype, TYPECACHE_EQ_OPR | TYPECACHE_LT_OPR | TYPECACHE_GT_OPR);

	/* check that left operand is >= operator */
	opexpr = (OpExpr *) linitial(boolexpr->args);
	if (get_op_opfamily_strategy(opexpr->opno, tce->btree_opf) == BTGreaterEqualStrategyNumber)
	{
		Node *left = linitial(opexpr->args);
		Node *right = lsecond(opexpr->args);
		if ( !IsA(left, Var) || !IsA(right, Const) )
			return false;
		if ( ((Var*) left)->varattno != prel->attnum )
			return false;
		*min = ((Const*) right)->constvalue;
	}
	else
		return false;

	/* TODO: rewrite this */
	/* check that right operand is < operator */
	opexpr = (OpExpr *) lsecond(boolexpr->args);
	if (get_op_opfamily_strategy(opexpr->opno, tce->btree_opf) == BTLessStrategyNumber)
	{
		Node *left = linitial(opexpr->args);
		Node *right = lsecond(opexpr->args);
		if ( !IsA(left, Var) || !IsA(right, Const) )
			return false;
		if ( ((Var*) left)->varattno != prel->attnum )
			return false;
		*max = ((Const*) right)->constvalue;
	}
	else
		return false;

	return true;
}

/*
 * Validate hash constraint. It MUST have the exact format
 * VARIABLE % CONST = CONST
 */
static bool
validate_hash_constraint(Expr *expr, PartRelationInfo *prel, int *hash)
{
	OpExpr *eqexpr;
	OpExpr *modexpr;
	TypeCacheEntry *tce;

	if (!IsA(expr, OpExpr))
		return false;
	eqexpr = (OpExpr *) expr;

	/* Is this an equality operator? */
	tce = lookup_type_cache(prel->atttype, TYPECACHE_EQ_OPR);
	if (get_op_opfamily_strategy(eqexpr->opno, tce->btree_opf) != BTEqualStrategyNumber)
		return false;

	if (!IsA(linitial(eqexpr->args), OpExpr))
		return false;

	/* Is this a modulus operator? */
	modexpr = (OpExpr *) linitial(eqexpr->args);
	if (modexpr->opno != 530 && modexpr->opno != 439 && modexpr->opno && modexpr->opno != 529)
		return false;

	if (list_length(modexpr->args) == 2)
	{
		Node *left = linitial(modexpr->args);
		Node *right = lsecond(modexpr->args);
		Const *mod_result;

		if ( !IsA(left, Var) || !IsA(right, Const) )
			return false;
		if ( ((Var*) left)->varattno != prel->attnum )
			return false;
		if (DatumGetInt32(((Const*) right)->constvalue) != prel->children.length)
			return false;

		if ( !IsA(lsecond(eqexpr->args), Const) )
			return false;

		mod_result = lsecond(eqexpr->args);
		*hash = DatumGetInt32(mod_result->constvalue);
		return true;
	}

	return false;
}

/*
 * Create range restrictions table
 */
void
create_range_restrictions_hashtable()
{
	HASHCTL		ctl;

	memset(&ctl, 0, sizeof(ctl));
	ctl.keysize = sizeof(RelationKey);
	ctl.entrysize = sizeof(RangeRelation);
	range_restrictions = ShmemInitHash("pg_pathman range restrictions",
<<<<<<< HEAD
									   1024, &ctl, HASH_ELEM | HASH_BLOBS);
=======
									   1024, 1024, &ctl, HASH_ELEM | HASH_BLOBS);
>>>>>>> 337a092b
}

/*
 * Remove partitions
 */
void
remove_relation_info(Oid relid)
{
	PartRelationInfo   *prel;
	RangeRelation	   *rangerel;
	RelationKey key;

	key.dbid = MyDatabaseId;
	key.relid = relid;

	prel = get_pathman_relation_info(relid, NULL);

	/* If there is nothing to remove then just return */
	if (!prel)
		return;

	/* Remove children relations */
	switch (prel->parttype)
	{
		case PT_HASH:
			free_dsm_array(&prel->children);
			break;
		case PT_RANGE:
			rangerel = get_pathman_range_relation(relid, NULL);
			free_dsm_array(&rangerel->ranges);
			free_dsm_array(&prel->children);
			hash_search(range_restrictions, (const void *) &key, HASH_REMOVE, NULL);
			break;
	}
	prel->children_count = 0;
	hash_search(relations, (const void *) &key, HASH_REMOVE, 0);
}<|MERGE_RESOLUTION|>--- conflicted
+++ resolved
@@ -263,11 +263,7 @@
 	if (relations != NULL)
 		hash_destroy(relations);
 
-<<<<<<< HEAD
 	relations = ShmemInitHash("Partitioning relation info", 1024, &ctl, HASH_ELEM | HASH_BLOBS);
-=======
-	relations = ShmemInitHash("Partitioning relation info", 1024, 1024, &ctl, HASH_ELEM | HASH_BLOBS);
->>>>>>> 337a092b
 }
 
 /*
@@ -564,11 +560,7 @@
 	ctl.keysize = sizeof(RelationKey);
 	ctl.entrysize = sizeof(RangeRelation);
 	range_restrictions = ShmemInitHash("pg_pathman range restrictions",
-<<<<<<< HEAD
 									   1024, &ctl, HASH_ELEM | HASH_BLOBS);
-=======
-									   1024, 1024, &ctl, HASH_ELEM | HASH_BLOBS);
->>>>>>> 337a092b
 }
 
 /*
